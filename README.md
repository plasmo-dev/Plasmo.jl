--- conflicted
+++ resolved
@@ -7,7 +7,6 @@
 
 # Plasmo.jl
 
-<<<<<<< HEAD
 (Platform for Scalable Modeling and Optimization)
 
 Plasmo.jl is a graph-based algebraic modeling framework for building, managing, and solving optimization problems that utilizes graph-theoretic concepts and modular data structures. 
@@ -17,13 +16,6 @@
 
 ## Overview
 The core object in Plasmo.jl is the `OptiGraph`, a graph data structure that represents optimization problems as a set of optinodes and optiedges. Optinodes encapsulate variables, expressions, and constraints (and objective functions) as modular models and edges encapsulate linking constraints that couple variables across optinodes. Optigraphs can be embedded within other optigraphs to induce nested hierarchical structures, or they can be partitioned using different graph projections and partitioning algorithms to create new decomposition structures.
-=======
-[Plasmo.jl](https://github.com/plasmo-dev/Plasmo.jl) (Platform for Scalable Modeling and Optimization) is a graph-based algebraic modeling framework that adopts a modular style to
-create mathematical optimization problems and manage distributed and hierarchical structures. The package has been developed as a [JuMP](https://github.com/jump-dev/JuMP.jl) extension and consequently supports 
-most JuMP syntax and functions. 
-
-## Overview
->>>>>>> 1702300e
 
 The core data structure in Plasmo.jl is the `OptiGraph`. The optigraph contains a set of optinodes which represent self-contained optimization problems and optiedges that represent coupling between optinodes (which produces an underlying [hypergraph](https://en.wikipedia.org/wiki/Hypergraph) structure of optinodes and optiedges). Optigraphs can further be embedded within other optigraphs to create nested hierarchical graph structures. The graph structures obtained using Plasmo.jl can be used for simple model and data management, but they can also be used to perform graph partitioning or develop interfaces to structured optimization solvers.
 
@@ -57,7 +49,6 @@
 @optinode(graph, n1)
 @optinode(graph, n2)
 
-<<<<<<< HEAD
 #add variables and constraints to nodes
 @variable(n1, 0 <= x <= 2)
 @variable(n1, 0 <= y <= 3)
@@ -71,19 +62,6 @@
 
 # set an optigraph objective
 @objective(graph, Min, n1[:x] + n2[:x])
-=======
-#add variables, constraints, and objective functions to nodes
-@variable(n1, 0 <= x <= 2)
-@variable(n1, 0 <= y <= 3)
-@constraint(n1, x+y <= 4)
-@objective(n1, Min, x)
-
-@variable(n2,x)
-@NLconstraint(n2, exp(x) >= 2)
-
-#add a linkconstraint to couple nodes
-@linkconstraint(graph, n1[:x] == n2[:x])
->>>>>>> 1702300e
 
 #optimize with Ipopt
 set_optimizer(graph, Ipopt.Optimizer)
