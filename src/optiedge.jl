<<<<<<< HEAD
"""
    LinkConstraint{F <: JuMP.AbstractJuMPScalar,S <: MOI.AbstractScalarSet} <: AbstractLinkConstraint

Type inherits JuMP.AbstractConstraint.  Contains a func and set used to describe coupling between optinodes.

    LinkConstraint(con::JuMP.ScalarConstraint)

Creates a linking constraint from a JuMP.ScalarConstraint.

    LinkConstraint(ref::LinkConstraintRef)

Retrieves a linking constraint from a LinkConstraintRef.
"""
struct LinkConstraint{F <: JuMP.AbstractJuMPScalar,S <: MOI.AbstractScalarSet} <: AbstractLinkConstraint
=======
mutable struct LinkConstraint{F <: JuMP.AbstractJuMPScalar,S <: MOI.AbstractScalarSet} <: AbstractLinkConstraint
>>>>>>> 38f51003
    func::F
    set::S
    attached_node::Union{Nothing,OptiNode}
end
LinkConstraint(con::JuMP.ScalarConstraint) = LinkConstraint(con.func,con.set,nothing)

function set_attached_node(con::LinkConstraint,node::OptiNode)
    @assert node in getnodes(con)
    con.attached_node = node
end
##############################################################################
# OptiEdges
# OptiEdges describe connections between model nodes
##############################################################################
"""
    OptiEdge

The `OptiEdge` type.  Typically created from [`@linkconstraint`](@ref).  Contains the set of its supporting optionodes, as well as
references to its underlying linking constraints.
"""
mutable struct OptiEdge <: AbstractOptiEdge
    nodes::OrderedSet{OptiNode}
    #nodes::Set{OptiNode}

    dual_values::Dict{LinkConstraint,Float64}

    #Link references
    linkrefs::Vector{AbstractLinkConstraintRef}

    #Link constraints
    linkconstraints::OrderedDict{Int64,LinkConstraint}                     #Link constraint.  Defined over variables in OptiNodes.
    linkeqconstraints::OrderedDict{Int64,LinkConstraint}
    linkineqconstraints::OrderedDict{Int64,LinkConstraint}
    linkconstraint_names::Dict{Int64,String}
end

struct LinkConstraintRef <: AbstractLinkConstraintRef
    idx::Int                        # index in `model.linkconstraints`
    optiedge::OptiEdge
end
LinkConstraint(ref::LinkConstraintRef) = JuMP.owner_model(ref).linkconstraints[ref.idx]
getnodes(con::LinkConstraint) = [getnode(var) for var in keys(con.func.terms)]  #TODO: Check uniqueness.  It should be unique now that JuMP uses an OrderedDict to store terms.
getnodes(cref::LinkConstraintRef) = getnodes(cref.optiedge)
getnumnodes(con::LinkConstraint) = length(getnodes(con))
JuMP.constraint_object(linkref::LinkConstraintRef) = linkref.optiedge.linkconstraints[linkref.idx]

OptiEdge() = OptiEdge(OrderedSet{OptiNode}(),
                Dict{LinkConstraint,Float64}(),
                Vector{LinkConstraintRef}(),
                OrderedDict{Int, LinkConstraint}(),
                OrderedDict{Int, LinkConstraint}(),
                OrderedDict{Int, LinkConstraint}(),
                OrderedDict{Int64,String}())
OptiEdge(nodes::Vector{OptiNode}) = OptiEdge(OrderedSet(nodes),
                                        Dict{LinkConstraint,Float64}(),
                                        Vector{LinkConstraintRef}(),
                                        OrderedDict{Int, LinkConstraint}(),
                                        OrderedDict{Int, LinkConstraint}(),
                                        OrderedDict{Int, LinkConstraint}(),
                                        OrderedDict{Int64,String}())

num_linkconstraints(edge::OptiEdge) = length(edge.linkconstraints)
getlinkconstraints(edge::OptiEdge) = values(edge.linkconstraints)


function string(edge::OptiEdge)
    "OptiEdge w/ $(length(edge.linkconstraints)) Constraint(s)"
end
print(io::IO,edge::OptiEdge) = print(io, string(edge))
show(io::IO,edge::OptiEdge) = print(io,edge)<|MERGE_RESOLUTION|>--- conflicted
+++ resolved
@@ -1,4 +1,3 @@
-<<<<<<< HEAD
 """
     LinkConstraint{F <: JuMP.AbstractJuMPScalar,S <: MOI.AbstractScalarSet} <: AbstractLinkConstraint
 
@@ -12,10 +11,7 @@
 
 Retrieves a linking constraint from a LinkConstraintRef.
 """
-struct LinkConstraint{F <: JuMP.AbstractJuMPScalar,S <: MOI.AbstractScalarSet} <: AbstractLinkConstraint
-=======
 mutable struct LinkConstraint{F <: JuMP.AbstractJuMPScalar,S <: MOI.AbstractScalarSet} <: AbstractLinkConstraint
->>>>>>> 38f51003
     func::F
     set::S
     attached_node::Union{Nothing,OptiNode}
