--- conflicted
+++ resolved
@@ -369,25 +369,17 @@
 #  Link Constraints
 #  A linear constraint between JuMP Models (nodes).  Link constraints can be equality or inequality.
 #####################################################
-<<<<<<< HEAD
-function add_link_equality_constraint(graph::OptiGraph,con::JuMP.ScalarConstraint;name::String = "",eq_idx = graph.linkeqconstraint_index + 1)
-=======
 
 
 function add_link_equality_constraint(graph::OptiGraph,con::JuMP.ScalarConstraint;name::String = "",eq_idx = graph.linkeqconstraint_index + 1,attached_node = nothing)
->>>>>>> 38f51003
     @assert isa(con.set,MOI.EqualTo)  #EQUALITY CONSTRAINTS
 
     graph.linkeqconstraint_index += 1
     graph.linkconstraint_index += 1
 
     link_con = LinkConstraint(con)    #Convert ScalarConstraint to a LinkConstraint
-<<<<<<< HEAD
+    link_con.attached_node = attached_node
     optinodes = getnodes(link_con)
-=======
-    link_con.attached_node = attached_node
-    modelnodes = getnodes(link_con)
->>>>>>> 38f51003
 
     optiedge = add_link_edge!(graph,optinodes)
 
@@ -416,14 +408,9 @@
     graph.linkconstraint_index += 1
 
     link_con = LinkConstraint(con)    #Convert ScalarConstraint to a LinkConstraint
-<<<<<<< HEAD
     optinodes = getnodes(link_con)
     optiedge = add_link_edge!(graph,optinodes)
-=======
     link_con.attached_node = attached_node
-    modelnodes = getnodes(link_con)
-    linkedge = add_link_edge!(graph,modelnodes)
->>>>>>> 38f51003
 
     cref = LinkConstraintRef(graph.linkconstraint_index,optiedge)
     JuMP.set_name(cref, name)
